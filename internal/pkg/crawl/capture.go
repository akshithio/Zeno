package crawl

import (
	"encoding/json"
	"errors"
	"io"
	"net/http"
	"net/url"
	"strings"
	"sync"
	"sync/atomic"
	"time"

	"github.com/PuerkitoBio/goquery"
	"github.com/clbanning/mxj/v2"
	"github.com/internetarchive/Zeno/internal/pkg/crawl/sitespecific/cloudflarestream"
	"github.com/internetarchive/Zeno/internal/pkg/crawl/sitespecific/facebook"
	"github.com/internetarchive/Zeno/internal/pkg/crawl/sitespecific/libsyn"
	"github.com/internetarchive/Zeno/internal/pkg/crawl/sitespecific/telegram"
	"github.com/internetarchive/Zeno/internal/pkg/crawl/sitespecific/tiktok"
	"github.com/internetarchive/Zeno/internal/pkg/crawl/sitespecific/truthsocial"
	"github.com/internetarchive/Zeno/internal/pkg/crawl/sitespecific/vk"
	"github.com/internetarchive/Zeno/internal/pkg/queue"
	"github.com/internetarchive/Zeno/internal/pkg/utils"
	"github.com/remeh/sizedwaitgroup"
	"github.com/tomnomnom/linkheader"
)

func (c *Crawl) executeGET(item *queue.Item, req *http.Request, isRedirection bool) (resp *http.Response, err error) {
	var (
		executionStart = time.Now()
		newItem        *queue.Item
		newReq         *http.Request
		URL            *url.URL
	)

	defer func() {
<<<<<<< HEAD
		if c.API {
=======
		if c.PrometheusMetrics != nil {
>>>>>>> a179d786
			c.PrometheusMetrics.DownloadedURI.Inc()
		}

		c.URIsPerSecond.Incr(1)

		if item.Type == "seed" {
			c.CrawledSeeds.Incr(1)
		} else if item.Type == "asset" {
			c.CrawledAssets.Incr(1)
		}
	}()

	// Check if the crawl is paused
	for c.Paused.Get() {
		time.Sleep(time.Second)
	}

	// TODO: re-implement host limitation
	// Temporarily pause crawls for individual hosts if they are over our configured maximum concurrent requests per domain.
	// If the request is a redirection, we do not pause the crawl because we want to follow the redirection.
	// if !isRedirection {
	// for c.shouldPause(item.Host) {
	// 	time.Sleep(time.Millisecond * time.Duration(c.RateLimitDelay))
	// }

	// c.Queue.IncrHostActive(item.Host)
	// defer c.Frontier.DecrHostActive(item.Host)
	//}

	// Retry on 429 error
	for retry := uint64(0); retry < c.MaxRetry; retry++ {
		// Execute GET request
		if c.ClientProxied == nil || utils.StringContainsSliceElements(req.URL.Host, c.BypassProxy) {
			resp, err = c.Client.Do(req)
			if err != nil {
				if retry+1 >= c.MaxRetry {
					return resp, err
				}
			}
		} else {
			resp, err = c.ClientProxied.Do(req)
			if err != nil {
				if retry+1 >= c.MaxRetry {
					return resp, err
				}
			}
		}

		// This is unused unless there is an error or a 429.
		sleepTime := time.Second * time.Duration(retry*2) // Retry after 0s, 2s, 4s, ... this could be tweaked in the future to be more customizable.

		if err != nil {
			if strings.Contains(err.Error(), "unsupported protocol scheme") || strings.Contains(err.Error(), "no such host") {
				return nil, err
			}

			c.Log.WithFields(c.genLogFields(err, req.URL, nil)).Error("error while executing GET request, retrying")

			time.Sleep(sleepTime)

			continue
		}

		if resp.StatusCode == 429 {
			c.Log.WithFields(c.genLogFields(err, req.URL, map[string]interface{}{
				"sleepTime":  sleepTime.String(),
				"retryCount": retry,
				"statusCode": resp.StatusCode,
			})).Info("we are being rate limited")

			// This ensures we aren't leaving the warc dialer hanging.
			// Do note, 429s are filtered out by WARC writer regardless.
			io.Copy(io.Discard, resp.Body)
			resp.Body.Close()

			// If --hq-rate-limiting-send-back is enabled, we send the URL back to HQ
			if c.UseHQ && c.HQRateLimitingSendBack {
				return nil, errors.New("URL is being rate limited, sending back to HQ")
			}
			c.Log.WithFields(c.genLogFields(err, req.URL, map[string]interface{}{
				"sleepTime":  sleepTime.String(),
				"retryCount": retry,
				"statusCode": resp.StatusCode,
			})).Warn("URL is being rate limited")

			continue
		}
		c.logCrawlSuccess(executionStart, resp.StatusCode, item)
		break
	}

	// If a redirection is catched, then we execute the redirection
	if isStatusCodeRedirect(resp.StatusCode) {
		if resp.Header.Get("location") == utils.URLToString(req.URL) || item.Redirect >= c.MaxRedirect {
			return resp, nil
		}
		defer resp.Body.Close()

		// Needed for WARC writing
		// IMPORTANT! This will write redirects to WARC!
		io.Copy(io.Discard, resp.Body)

		URL, err = url.Parse(resp.Header.Get("location"))
		if err != nil {
			return resp, err
		}

		// Make URL absolute if they aren't.
		// Some redirects don't return full URLs, but rather, relative URLs. We would still like to follow these redirects.
		if !URL.IsAbs() {
			URL = req.URL.ResolveReference(URL)
		}

		// Seencheck the URL
		if c.UseSeencheck {
			found := c.seencheckURL(utils.URLToString(URL), "seed")
			if found {
				return nil, errors.New("URL from redirection has already been seen")
			}
		} else if c.UseHQ {
			isNewURL, err := c.HQSeencheckURL(URL)
			if err != nil {
				return resp, err
			}

			if !isNewURL {
				return nil, errors.New("URL from redirection has already been seen")
			}
		}

		newItem, err = queue.NewItem(URL, item.URL, item.Type, item.Hop, item.ID, false)
		if err != nil {
			return nil, err
		}

		newItem.Redirect = item.Redirect + 1

		// Prepare GET request
		newReq, err = http.NewRequest("GET", utils.URLToString(URL), nil)
		if err != nil {
			return nil, err
		}

		// Set new request headers on the new request :(
		newReq.Header.Set("User-Agent", c.UserAgent)
		newReq.Header.Set("Referer", utils.URLToString(newItem.ParentURL))

		return c.executeGET(newItem, newReq, true)
	}

	return resp, nil
}

func (c *Crawl) captureAsset(item *queue.Item, cookies []*http.Cookie) error {
	var resp *http.Response

	// Prepare GET request
	req, err := http.NewRequest("GET", utils.URLToString(item.URL), nil)
	if err != nil {
		return err
	}

	req.Header.Set("Referer", utils.URLToString(item.ParentURL))
	req.Header.Set("User-Agent", c.UserAgent)

	// Apply cookies obtained from the original URL captured
	for i := range cookies {
		req.AddCookie(cookies[i])
	}

	resp, err = c.executeGET(item, req, false)
	if err != nil && err.Error() == "URL from redirection has already been seen" {
		return nil
	} else if err != nil {
		return err
	}
	defer resp.Body.Close()

	// needed for WARC writing
	io.Copy(io.Discard, resp.Body)

	return nil
}

// Capture capture the URL and return the outlinks
func (c *Crawl) Capture(item *queue.Item) error {
	var (
		resp      *http.Response
		waitGroup sync.WaitGroup
	)

	defer func(i *queue.Item) {
		waitGroup.Wait()

		if c.UseHQ && i.ID != "" {
			c.HQFinishedChannel <- i
		}
	}(item)

	// Prepare GET request
	req, err := http.NewRequest("GET", utils.URLToString(item.URL), nil)
	if err != nil {
		c.Log.WithFields(c.genLogFields(err, item.URL, nil)).Error("error while preparing GET request")
		return err
	}

	if item.Hop > 0 && item.ParentURL != nil {
		req.Header.Set("Referer", utils.URLToString(item.ParentURL))
	}

	req.Header.Set("User-Agent", c.UserAgent)

	// Execute site-specific code on the request, before sending it
	if truthsocial.IsTruthSocialURL(utils.URLToString(item.URL)) {
		// Get the API URL from the URL
		APIURL, err := truthsocial.GenerateAPIURL(utils.URLToString(item.URL))
		if err != nil {
			c.Log.WithFields(c.genLogFields(err, item.URL, nil)).Error("error while generating API URL")
		} else {
			if APIURL == nil {
				c.Log.WithFields(c.genLogFields(err, item.URL, nil)).Error("error while generating API URL")
			} else {
				// Then we create an item
				APIItem, err := queue.NewItem(APIURL, item.URL, item.Type, item.Hop, item.ID, false)
				if err != nil {
					c.Log.WithFields(c.genLogFields(err, item.URL, nil)).Error("error while creating TruthSocial API item")
				} else {
					err = c.Capture(APIItem)
					if err != nil {
						c.Log.WithFields(c.genLogFields(err, item.URL, nil)).Error("error while capturing TruthSocial API URL")
					}
				}
			}

			// Grab few embeds that are needed for the playback
			embedURLs, err := truthsocial.EmbedURLs()
			if err != nil {
				c.Log.WithFields(c.genLogFields(err, item.URL, nil)).Error("error while getting TruthSocial embed URLs")
			} else {
				for _, embedURL := range embedURLs {
					// Create the embed item
					embedItem, err := queue.NewItem(embedURL, item.URL, item.Type, item.Hop, item.ID, false)
					if err != nil {
						c.Log.WithFields(c.genLogFields(err, item.URL, nil)).Error("error while creating TruthSocial embed item")
					} else {
						err = c.Capture(embedItem)
						if err != nil {
							c.Log.WithFields(c.genLogFields(err, item.URL, nil)).Error("error while capturing TruthSocial embed URL")
						}
					}
				}
			}
		}
	} else if facebook.IsFacebookPostURL(utils.URLToString(item.URL)) {
		// Generate the embed URL
		embedURL, err := facebook.GenerateEmbedURL(utils.URLToString(item.URL))
		if err != nil {
			c.Log.WithFields(c.genLogFields(err, item.URL, nil)).Error("error while generating Facebook embed URL")
		} else {
			if embedURL == nil {
				c.Log.WithFields(c.genLogFields(err, item.URL, nil)).Error("error while generating Facebook embed URL")
			} else {
				// Create the embed item
				embedItem, err := queue.NewItem(embedURL, item.URL, item.Type, item.Hop, item.ID, false)
				if err != nil {
					c.Log.WithFields(c.genLogFields(err, item.URL, nil)).Error("error while creating Facebook embed item")
				} else {
					err = c.Capture(embedItem)
					if err != nil {
						c.Log.WithFields(c.genLogFields(err, item.URL, nil)).Error("error while capturing Facebook embed URL")
					}
				}
			}
		}
	} else if libsyn.IsLibsynURL(utils.URLToString(item.URL)) {
		// Generate the highwinds URL
		highwindsURL, err := libsyn.GenerateHighwindsURL(utils.URLToString(item.URL))
		if err != nil {
			c.Log.WithFields(c.genLogFields(err, item.URL, nil)).Error("error while generating libsyn URL")
		} else {
			if highwindsURL == nil {
				c.Log.WithFields(c.genLogFields(err, item.URL, nil)).Error("error while generating libsyn URL")
			} else {
				highwindsItem, err := queue.NewItem(highwindsURL, item.URL, item.Type, item.Hop, item.ID, false)
				if err != nil {
					c.Log.WithFields(c.genLogFields(err, item.URL, nil)).Error("error while creating libsyn highwinds item")
				} else {
					err = c.Capture(highwindsItem)
					if err != nil {
						c.Log.WithFields(c.genLogFields(err, item.URL, nil)).Error("error while capturing libsyn highwinds URL")
					}
				}
			}
		}
	} else if tiktok.IsTikTokURL(utils.URLToString(item.URL)) {
		tiktok.AddHeaders(req)
	} else if telegram.IsTelegramURL(utils.URLToString(item.URL)) && !telegram.IsTelegramEmbedURL(utils.URLToString(item.URL)) {
		// If the URL is a Telegram URL, we make an embed URL out of it
		telegram.TransformURL(item.URL)

		// Then we create an item
		embedItem, err := queue.NewItem(item.URL, item.URL, item.Type, item.Hop, item.ID, false)
		if err != nil {
			c.Log.WithFields(c.genLogFields(err, item.URL, nil)).Error("error while creating Telegram embed item")
		} else {
			// And capture it
			err = c.Capture(embedItem)
			if err != nil {
				c.Log.WithFields(c.genLogFields(err, item.URL, nil)).Error("error while capturing Telegram embed URL")
			}
		}
	} else if vk.IsVKURL(utils.URLToString(item.URL)) {
		vk.AddHeaders(req)
	}

	// Execute request
	resp, err = c.executeGET(item, req, false)
	if err != nil && err.Error() == "URL from redirection has already been seen" {
		return err
	} else if err != nil && err.Error() == "URL is being rate limited, sending back to HQ" {
		newItem, err := queue.NewItem(item.URL, item.ParentURL, item.Type, item.Hop, "", true)
		if err != nil {
			c.Log.WithFields(c.genLogFields(err, item.URL, nil)).Error("error while creating new item")
			return err
		}

		c.HQProducerChannel <- newItem
		c.Log.WithFields(c.genLogFields(err, item.URL, nil)).Error("URL is being rate limited, sending back to HQ")
		return err
	} else if err != nil {
		c.Log.WithFields(c.genLogFields(err, item.URL, nil)).Error("error while executing GET request")
		return err
	}
	defer resp.Body.Close()

	// Scrape potential URLs from Link HTTP header
	var (
		links      = linkheader.Parse(resp.Header.Get("link"))
		discovered []string
	)

	for _, link := range links {
		discovered = append(discovered, link.URL)
	}

	waitGroup.Add(1)
	go c.queueOutlinks(utils.MakeAbsolute(item.URL, utils.StringSliceToURLSlice(discovered)), item, &waitGroup)

	// Store the base URL to turn relative links into absolute links later
	base, err := url.Parse(utils.URLToString(resp.Request.URL))
	if err != nil {
		c.Log.WithFields(c.genLogFields(err, item.URL, nil)).Error("error while parsing base URL")
		return err
	}

	// If the response is a JSON document, we want to scrape it for links
	if strings.Contains(resp.Header.Get("Content-Type"), "json") {
		jsonBody, err := io.ReadAll(resp.Body)
		if err != nil {
			c.Log.WithFields(c.genLogFields(err, item.URL, nil)).Error("error while reading JSON body")
			return err
		}

		outlinksFromJSON, err := getURLsFromJSON(string(jsonBody))
		if err != nil {
			c.Log.WithFields(c.genLogFields(err, item.URL, nil)).Error("error while getting URLs from JSON")
			return err
		}

		waitGroup.Add(1)
		go c.queueOutlinks(utils.MakeAbsolute(item.URL, utils.StringSliceToURLSlice(outlinksFromJSON)), item, &waitGroup)

		return err
	}

	// If the response is an XML document, we want to scrape it for links
	if strings.Contains(resp.Header.Get("Content-Type"), "xml") {
		xmlBody, err := io.ReadAll(resp.Body)
		if err != nil {
			c.Log.WithFields(c.genLogFields(err, item.URL, nil)).Error("error while reading XML body")
			return err
		}

		mv, err := mxj.NewMapXml(xmlBody)
		if err != nil {
			c.Log.WithFields(c.genLogFields(err, item.URL, nil)).Error("error while parsing XML body")
			return err
		}

		for _, value := range mv.LeafValues() {
			if _, ok := value.(string); ok {
				if strings.HasPrefix(value.(string), "http") {
					discovered = append(discovered, value.(string))
				}
			}
		}
	}

	// If the response isn't a text/*, we do not scrape it.
	// We also aren't going to scrape if assets and outlinks are turned off.
	if !strings.Contains(resp.Header.Get("Content-Type"), "text/") || (c.DisableAssetsCapture && !c.DomainsCrawl && (c.MaxHops <= item.Hop)) {
		// Enforce reading all data from the response for WARC writing
		_, err := io.Copy(io.Discard, resp.Body)
		if err != nil {
			c.Log.WithFields(c.genLogFields(err, item.URL, nil)).Error("error while reading response body")
		}

		return err
	}

	// Turn the response into a doc that we will scrape for outlinks and assets.
	doc, err := goquery.NewDocumentFromReader(resp.Body)
	if err != nil {
		c.Log.WithFields(c.genLogFields(err, item.URL, nil)).Error("error while creating goquery document")
		return err
	}

	// Execute site-specific code on the document
	if strings.Contains(base.Host, "cloudflarestream.com") {
		// Look for JS files necessary for the playback of the video
		cfstreamURLs, err := cloudflarestream.GetJSFiles(doc, base, *c.Client)
		if err != nil {
			c.Log.WithFields(c.genLogFields(err, item.URL, nil)).Error("error while getting JS files from cloudflarestream")
			return err
		}

		// Seencheck the URLs we captured, we ignore the returned value here
		// because we already archived the URLs, we just want them to be added
		// to the seencheck table.
		if c.UseSeencheck {
			for _, cfstreamURL := range cfstreamURLs {
				c.seencheckURL(cfstreamURL, "asset")
			}
		} else if c.UseHQ {
			_, err := c.HQSeencheckURLs(utils.StringSliceToURLSlice(cfstreamURLs))
			if err != nil {
				c.Log.WithFields(c.genLogFields(err, item.URL, map[string]interface{}{
					"urls": cfstreamURLs,
				})).Error("error while seenchecking assets via HQ")
			}
		}

		// Log the archived URLs
		for _, cfstreamURL := range cfstreamURLs {
			c.Log.WithFields(c.genLogFields(err, cfstreamURL, map[string]interface{}{
				"parentHop": item.Hop,
				"parentUrl": utils.URLToString(item.URL),
				"type":      "asset",
			})).Info("URL archived")
		}
	}

	// Websites can use a <base> tag to specify a base for relative URLs in every other tags.
	// This checks for the "base" tag and resets the "base" URL variable with the new base URL specified
	// https://developer.mozilla.org/en-US/docs/Web/HTML/Element/base
	if !utils.StringInSlice("base", c.DisabledHTMLTags) {
		oldBase := base

		doc.Find("base").Each(func(index int, goitem *goquery.Selection) {
			// If a new base got scraped, stop looking for one
			if oldBase != base {
				return
			}

			// Attempt to get a new base value from the base HTML tag
			link, exists := goitem.Attr("href")
			if exists {
				baseTagValue, err := url.Parse(link)
				if err != nil {
					c.Log.WithFields(c.genLogFields(err, item.URL, nil)).Error("error while parsing base tag value")
				} else {
					base = baseTagValue
				}
			}
		})
	}

	// Extract outlinks
	outlinks, err := extractOutlinks(base, doc)
	if err != nil {
		c.Log.WithFields(c.genLogFields(err, item.URL, nil)).Error("error while extracting outlinks")
		return err
	}

	waitGroup.Add(1)
	go c.queueOutlinks(outlinks, item, &waitGroup)

	if c.DisableAssetsCapture {
		return err
	}

	// Extract and capture assets
	assets, err := c.extractAssets(base, item, doc)
	if err != nil {
		c.Log.WithFields(c.genLogFields(err, item.URL, nil)).Error("error while extracting assets")
		return err
	}

	// If we didn't find any assets, let's stop here
	if len(assets) == 0 {
		return err
	}

	// If --local-seencheck is enabled, then we check if the assets are in the
	// seencheck DB. If they are, then they are skipped.
	// Else, if we use HQ, then we use HQ's seencheck.
	if c.UseSeencheck {
		seencheckedBatch := []*url.URL{}

		for _, URL := range assets {
			found := c.seencheckURL(utils.URLToString(URL), "asset")
			if found {
				continue
			}
			seencheckedBatch = append(seencheckedBatch, URL)
		}

		if len(seencheckedBatch) == 0 {
			return err
		}

		assets = seencheckedBatch
	} else if c.UseHQ {
		seencheckedURLs, err := c.HQSeencheckURLs(assets)
		// We ignore the error here because we don't want to slow down the crawl
		// if HQ is down or if the request failed. So if we get an error, we just
		// continue with the original list of assets.
		if err != nil {
			c.Log.WithFields(c.genLogFields(err, nil, map[string]interface{}{
				"urls":      assets,
				"parentHop": item.Hop,
				"parentUrl": utils.URLToString(item.URL),
			})).Error("error while seenchecking assets via HQ")
		} else {
			assets = seencheckedURLs
		}

		if len(assets) == 0 {
			return err
		}
	}

	// TODO: implement a counter for the number of assets
	// currently being processed
	// c.Frontier.QueueCount.Incr(int64(len(assets)))
	swg := sizedwaitgroup.New(int(c.MaxConcurrentAssets))
	excluded := false

	for _, asset := range assets {
		// TODO: implement a counter for the number of assets
		// currently being processed
		// c.Frontier.QueueCount.Incr(-1)

		// Just making sure we do not over archive by archiving the original URL
		if utils.URLToString(item.URL) == utils.URLToString(asset) {
			continue
		}

		// We ban googlevideo.com URLs because they are heavily rate limited by default, and
		// we don't want the crawler to spend an innapropriate amount of time archiving them
		if strings.Contains(item.URL.Host, "googlevideo.com") {
			continue
		}

		// If the URL match any excluded string, we ignore it
		for _, excludedString := range c.ExcludedStrings {
			if strings.Contains(utils.URLToString(asset), excludedString) {
				excluded = true
				break
			}
		}

		if excluded {
			excluded = false
			continue
		}

		swg.Add()
		c.URIsPerSecond.Incr(1)

		go func(asset *url.URL, swg *sizedwaitgroup.SizedWaitGroup) {
			defer swg.Done()

			// Create the asset's item
			newAsset, err := queue.NewItem(asset, item.URL, "asset", item.Hop, "", false)
			if err != nil {
				c.Log.WithFields(c.genLogFields(err, asset, map[string]interface{}{
					"parentHop": item.Hop,
					"parentUrl": utils.URLToString(item.URL),
					"type":      "asset",
				})).Error("error while creating asset item")
				return
			}

			// Capture the asset
			err = c.captureAsset(newAsset, resp.Cookies())
			if err != nil {
				c.Log.WithFields(c.genLogFields(err, &asset, map[string]interface{}{
					"parentHop": item.Hop,
					"parentUrl": utils.URLToString(item.URL),
					"type":      "asset",
				})).Error("error while capturing asset")
				return
			}

			// If we made it to this point, it means that the asset have been crawled successfully,
			// then we can increment the locallyCrawled variable
			atomic.AddUint64(&item.LocallyCrawled, 1)
		}(asset, &swg)
	}

	swg.Wait()
	return err
}

func getURLsFromJSON(jsonString string) ([]string, error) {
	var data interface{}
	err := json.Unmarshal([]byte(jsonString), &data)
	if err != nil {
		return nil, err
	}

	links := make([]string, 0)
	findURLs(data, &links)

	return links, nil
}

func findURLs(data interface{}, links *[]string) {
	switch v := data.(type) {
	case string:
		if isValidURL(v) {
			*links = append(*links, v)
		}
	case []interface{}:
		for _, element := range v {
			findURLs(element, links)
		}
	case map[string]interface{}:
		for _, value := range v {
			findURLs(value, links)
		}
	}
}

func isValidURL(str string) bool {
	u, err := url.Parse(str)
	return err == nil && u.Scheme != "" && u.Host != ""
}<|MERGE_RESOLUTION|>--- conflicted
+++ resolved
@@ -35,11 +35,7 @@
 	)
 
 	defer func() {
-<<<<<<< HEAD
-		if c.API {
-=======
 		if c.PrometheusMetrics != nil {
->>>>>>> a179d786
 			c.PrometheusMetrics.DownloadedURI.Inc()
 		}
 

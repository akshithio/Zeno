package crawl

import (
	"sync"
	"time"

<<<<<<< HEAD
	"github.com/internetarchive/Zeno/internal/pkg/queue"
=======
	"github.com/google/uuid"
	"github.com/internetarchive/Zeno/internal/pkg/frontier"
	"github.com/internetarchive/Zeno/internal/pkg/log"
>>>>>>> ed7728d9
	"github.com/internetarchive/Zeno/internal/pkg/utils"
)

const (
	// B represent a Byte
	B = 1
	// KB represent a Kilobyte
	KB = 1024 * B
	// MB represent a MegaByte
	MB = 1024 * KB
	// GB represent a GigaByte
	GB = 1024 * MB
)

type status int

const (
	idle status = iota
	processing
	completed
)

func (s status) String() string {
	statusStr := map[status]string{
		idle:       "idle",
		processing: "processing",
		completed:  "completed",
	}
	return statusStr[s]
}

type workerState struct {
	currentItem  *queue.Item
	previousItem *queue.Item
	status       status
	lastAction   string
	lastError    error
	lastSeen     time.Time
}

type Worker struct {
	sync.Mutex
	ID         uuid.UUID
	state      *workerState
	doneSignal chan bool
	pool       *WorkerPool
	logger     *log.Entry
}

// Run is the key component of a crawl, it's a background processed dispatched
// when the crawl starts, it listens on a channel to get new URLs to archive,
// and eventually push newly discovered URLs back in the queue.
func (w *Worker) Run() {
	// Start archiving the URLs!
	for {
<<<<<<< HEAD
		item, err := w.crawlParameters.Queue.Dequeue()
		if err != nil {
			// Log the error too?
			w.PushLastError(err)
			continue
		}

		// Check if the crawl is paused or needs to be stopped
=======
>>>>>>> ed7728d9
		select {
		case <-w.doneSignal:
			w.Lock()
			w.state.currentItem = nil
			w.state.status = completed
			w.logger.Info("Worker stopped")
			return
		case item := <-w.pool.Crawl.Frontier.PullChan:
			// Can it happen? I don't think so but let's be safe
			if item == nil {
				continue
			}
			w.Lock()
			w.state.lastAction = "got item"

			// If the crawl is paused, we wait until it's resumed
			for w.pool.Crawl.Paused.Get() || w.pool.Crawl.Frontier.Paused.Get() {
				w.state.lastAction = "waiting for crawl to resume"
				time.Sleep(time.Second)
			}

<<<<<<< HEAD
		// If the host of the item is in the host exclusion list, we skip it
		if utils.StringInSlice(item.URL.Host, w.crawlParameters.ExcludedHosts) || !w.crawlParameters.checkIncludedHosts(item.URL.Host) {
			if w.crawlParameters.UseHQ {
				// If we are using the HQ, we want to mark the item as done
				w.crawlParameters.HQFinishedChannel <- item
=======
			// If the host of the item is in the host exclusion list, we skip it
			if utils.StringInSlice(item.Host, w.pool.Crawl.ExcludedHosts) || !w.pool.Crawl.checkIncludedHosts(item.Host) {
				if w.pool.Crawl.UseHQ {
					w.state.lastAction = "skipping item because of host exclusion"
					// If we are using the HQ, we want to mark the item as done
					w.pool.Crawl.HQFinishedChannel <- item
				}
				w.Unlock()
				continue
>>>>>>> ed7728d9
			}

			// Launches the capture of the given item
			w.state.lastAction = "starting capture"
			w.unsafeCapture(item)
			w.Unlock()
		}
	}
}

<<<<<<< HEAD
func (w *Worker) Capture(item *queue.Item) {
	// Locks the worker
	w.Lock()
	defer w.Unlock()
=======
// unsafeCapture is named like so because it should only be called when the worker is locked
func (w *Worker) unsafeCapture(item *frontier.Item) {
	if item == nil {
		return
	}
>>>>>>> ed7728d9

	// Signals that the worker is processing an item
	w.pool.Crawl.ActiveWorkers.Incr(1)
	w.state.currentItem = item
	w.state.status = processing

	// Capture the item
	w.state.lastAction = "capturing item"
	w.state.lastError = w.pool.Crawl.Capture(item)

	// Signals that the worker has finished processing the item
	w.state.lastAction = "finished capturing"
	w.state.status = idle
	w.state.currentItem = nil
	w.state.previousItem = item
	w.pool.Crawl.ActiveWorkers.Incr(-1)
	w.state.lastSeen = time.Now()
}

func (w *Worker) Stop() {
	w.doneSignal <- true
	for w.state.status != completed {
		time.Sleep(5 * time.Millisecond)
	}
}

func (wp *WorkerPool) NewWorker(crawlParameters *Crawl) *Worker {
	UUID := uuid.New()
	worker := &Worker{
		ID: UUID,
		logger: crawlParameters.Log.WithFields(map[string]interface{}{
			"worker": UUID,
		}), // This is a bit weird but it provides every worker with a logger that has the worker UUID
		state: &workerState{
			status:       idle,
			previousItem: nil,
			currentItem:  nil,
			lastError:    nil,
		},
		doneSignal: make(chan bool, 1),
		pool:       wp,
	}

	_, loaded := wp.Workers.LoadOrStore(UUID, worker)
	if loaded {
		panic("Worker UUID already exists, wtf?")
	}

	return worker
}

// WatchHang is a function that checks if a worker is hanging based on the last time it was seen
func (w *Worker) WatchHang() {
	w.logger.Info("Starting worker deadlock watcher")
	for {
		tryLockCounter := 0
		time.Sleep(5 * time.Second)
		for !w.TryLock() {
			time.Sleep(1 * time.Second)
			if tryLockCounter > 10 && w.state.status != completed && w.state.status != processing {
				w.logger.Error("Worker is deadlocked, trying to stop it", "status", w.state.status, "last_seen", w.state.lastSeen, "last_action", w.state.lastAction)
				w.Stop()
				return
			} else if w.state.status != completed && w.state.status != processing {
				tryLockCounter++
			} else {
				tryLockCounter = 0
			}
		}
		// This is commented out because it's not working as expected
		// if w.state.status != idle && time.Since(w.state.lastSeen) > 10*time.Second {
		// 	w.logger.Warn("Worker is hanging, stopping it")
		// 	w.Unlock()
		// 	w.Stop()
		// 	return
		// }
		w.Unlock()
	}
}<|MERGE_RESOLUTION|>--- conflicted
+++ resolved
@@ -4,13 +4,9 @@
 	"sync"
 	"time"
 
-<<<<<<< HEAD
+	"github.com/google/uuid"
+	"github.com/internetarchive/Zeno/internal/pkg/log"
 	"github.com/internetarchive/Zeno/internal/pkg/queue"
-=======
-	"github.com/google/uuid"
-	"github.com/internetarchive/Zeno/internal/pkg/frontier"
-	"github.com/internetarchive/Zeno/internal/pkg/log"
->>>>>>> ed7728d9
 	"github.com/internetarchive/Zeno/internal/pkg/utils"
 )
 
@@ -66,7 +62,6 @@
 func (w *Worker) Run() {
 	// Start archiving the URLs!
 	for {
-<<<<<<< HEAD
 		item, err := w.crawlParameters.Queue.Dequeue()
 		if err != nil {
 			// Log the error too?
@@ -75,8 +70,6 @@
 		}
 
 		// Check if the crawl is paused or needs to be stopped
-=======
->>>>>>> ed7728d9
 		select {
 		case <-w.doneSignal:
 			w.Lock()
@@ -84,59 +77,48 @@
 			w.state.status = completed
 			w.logger.Info("Worker stopped")
 			return
-		case item := <-w.pool.Crawl.Frontier.PullChan:
-			// Can it happen? I don't think so but let's be safe
-			if item == nil {
-				continue
-			}
-			w.Lock()
-			w.state.lastAction = "got item"
-
-			// If the crawl is paused, we wait until it's resumed
-			for w.pool.Crawl.Paused.Get() || w.pool.Crawl.Frontier.Paused.Get() {
-				w.state.lastAction = "waiting for crawl to resume"
+		default:
+			for w.crawlParameters.Paused.Get() {
 				time.Sleep(time.Second)
 			}
-
-<<<<<<< HEAD
+		}
+
+		// Can it happen? I don't think so but let's be safe
+		if item == nil {
+			continue
+		}
+		w.Lock()
+		w.state.lastAction = "got item"
+
+		// If the crawl is paused, we wait until it's resumed
+		for w.pool.Crawl.Paused.Get() {
+			w.state.lastAction = "waiting for crawl to resume"
+			time.Sleep(time.Second)
+		}
+
 		// If the host of the item is in the host exclusion list, we skip it
-		if utils.StringInSlice(item.URL.Host, w.crawlParameters.ExcludedHosts) || !w.crawlParameters.checkIncludedHosts(item.URL.Host) {
-			if w.crawlParameters.UseHQ {
+		if utils.StringInSlice(item.Host, w.pool.Crawl.ExcludedHosts) || !w.pool.Crawl.checkIncludedHosts(item.URL.Host) {
+			if w.pool.Crawl.UseHQ {
+				w.state.lastAction = "skipping item because of host exclusion"
 				// If we are using the HQ, we want to mark the item as done
-				w.crawlParameters.HQFinishedChannel <- item
-=======
-			// If the host of the item is in the host exclusion list, we skip it
-			if utils.StringInSlice(item.Host, w.pool.Crawl.ExcludedHosts) || !w.pool.Crawl.checkIncludedHosts(item.Host) {
-				if w.pool.Crawl.UseHQ {
-					w.state.lastAction = "skipping item because of host exclusion"
-					// If we are using the HQ, we want to mark the item as done
-					w.pool.Crawl.HQFinishedChannel <- item
-				}
-				w.Unlock()
-				continue
->>>>>>> ed7728d9
+				w.pool.Crawl.HQFinishedChannel <- item
 			}
-
-			// Launches the capture of the given item
-			w.state.lastAction = "starting capture"
-			w.unsafeCapture(item)
 			w.Unlock()
-		}
-	}
-}
-
-<<<<<<< HEAD
-func (w *Worker) Capture(item *queue.Item) {
-	// Locks the worker
-	w.Lock()
-	defer w.Unlock()
-=======
+			continue
+		}
+
+		// Launches the capture of the given item
+		w.state.lastAction = "starting capture"
+		w.unsafeCapture(item)
+		w.Unlock()
+	}
+}
+
 // unsafeCapture is named like so because it should only be called when the worker is locked
-func (w *Worker) unsafeCapture(item *frontier.Item) {
+func (w *Worker) unsafeCapture(item *queue.Item) {
 	if item == nil {
 		return
 	}
->>>>>>> ed7728d9
 
 	// Signals that the worker is processing an item
 	w.pool.Crawl.ActiveWorkers.Incr(1)

package cmd

import (
	"fmt"

	"github.com/internetarchive/Zeno/config"
	"github.com/spf13/cobra"
)

<<<<<<< HEAD
var GlobalFlags = []cli.Flag{
	&cli.StringFlag{
		Name:        "user-agent",
		Value:       "Zeno",
		Usage:       "User agent to use when requesting URLs.",
		Destination: &config.App.Flags.UserAgent,
	},
	&cli.StringFlag{
		Name:        "job",
		Value:       "",
		Usage:       "Job name to use, will determine the path for the persistent queue, seencheck database, and WARC files.",
		Destination: &config.App.Flags.Job,
	},
	&cli.Uint64Flag{
		Name:        "workers",
		Aliases:     []string{"w"},
		Value:       1,
		Usage:       "Number of concurrent workers to run.",
		Destination: &config.App.Flags.Workers,
	},
	&cli.Uint64Flag{
		Name:        "max-concurrent-assets",
		Aliases:     []string{"ca"},
		Value:       8,
		Usage:       "Max number of concurrent assets to fetch PER worker. E.g. if you have 100 workers and this setting at 8, Zeno could do up to 800 concurrent requests at any time.",
		Destination: &config.App.Flags.MaxConcurrentAssets,
	},
	&cli.Uint64Flag{
		Name:        "max-hops",
		Aliases:     []string{"hops"},
		Value:       0,
		Usage:       "Maximum number of hops to execute.",
		Destination: &config.App.Flags.MaxHops,
	},
	&cli.StringFlag{
		Name:        "cookies",
		Usage:       "File containing cookies that will be used for requests.",
		Destination: &config.App.Flags.CookieFile,
	},
	&cli.BoolFlag{
		Name:        "keep-cookies",
		Usage:       "Keep a global cookie jar",
		Destination: &config.App.Flags.KeepCookies,
	},
	&cli.BoolFlag{
		Name:        "headless",
		Usage:       "Use headless browsers instead of standard GET requests.",
		Destination: &config.App.Flags.Headless,
	},
	&cli.BoolFlag{
		Name:        "local-seencheck",
		Usage:       "Simple local seencheck to avoid re-crawling of URIs.",
		Destination: &config.App.Flags.Seencheck,
	},
	&cli.BoolFlag{
		Name:        "json",
		Usage:       "Output logs in JSON",
		Destination: &config.App.Flags.JSON,
	},
	&cli.BoolFlag{
		Name:        "debug",
		Destination: &config.App.Flags.Debug,
	},
	&cli.BoolFlag{
		Name:        "live-stats",
		Destination: &config.App.Flags.LiveStats,
	},

	&cli.BoolFlag{
		Name:        "api",
		Destination: &config.App.Flags.API,
	},
	&cli.StringFlag{
		Name:        "api-port",
		Value:       "9443",
		Usage:       "Port to listen on for the API.",
		Destination: &config.App.Flags.APIPort,
	},

	&cli.StringFlag{
		Name:        "prometheus-prefix",
		Destination: &config.App.Flags.PrometheusPrefix,
		Usage:       "String used as a prefix for the exported Prometheus metrics.",
		Value:       "zeno:",
	},

	&cli.Uint64Flag{
		Name:        "max-redirect",
		Value:       20,
		Usage:       "Specifies the maximum number of redirections to follow for a resource.",
		Destination: &config.App.Flags.MaxRedirect,
	},
	&cli.Uint64Flag{
		Name:        "max-retry",
		Value:       20,
		Usage:       "Number of retry if error happen when executing HTTP request.",
		Destination: &config.App.Flags.MaxRetry,
	},
	&cli.Uint64Flag{
		Name:        "http-timeout",
		Value:       30,
		Usage:       "Number of seconds to wait before timing out a request.",
		Destination: &config.App.Flags.HTTPTimeout,
	},
	&cli.BoolFlag{
		Name:        "domains-crawl",
		Usage:       "If this is turned on, seeds will be treated as domains to crawl, therefore same-domain outlinks will be added to the queue as hop=0.",
		Destination: &config.App.Flags.DomainsCrawl,
	},
	&cli.StringSliceFlag{
		Name:        "disable-html-tag",
		Usage:       "Specify HTML tag to not extract assets from",
		Destination: &config.App.Flags.DisabledHTMLTags,
	},
	&cli.BoolFlag{
		Name:        "capture-alternate-pages",
		Value:       false,
		Usage:       "If turned on, <link> HTML tags with \"alternate\" values for their \"rel\" attribute will be archived.",
		Destination: &config.App.Flags.CaptureAlternatePages,
	},
	&cli.StringSliceFlag{
		Name:        "exclude-host",
		Usage:       "Exclude a specific host from the crawl, note that it will not exclude the domain if it is encountered as an asset for another web page.",
		Destination: &config.App.Flags.ExcludedHosts,
	},
	&cli.StringSliceFlag{
		Name:        "include-host",
		Usage:       "Only crawl specific hosts, note that it will not include the domain if it is encountered as an asset for another web page.",
		Destination: &config.App.Flags.IncludedHosts,
	},
	&cli.Uint64Flag{
		Name:        "max-concurrent-per-domain",
		Value:       16,
		Usage:       "Maximum number of concurrent requests per domain.",
		Destination: &config.App.Flags.MaxConcurrentRequestsPerDomain,
	},
	&cli.Uint64Flag{
		Name:        "concurrent-sleep-length",
		Value:       500,
		Usage:       "Number of milliseconds to sleep when max concurrency per domain is reached.",
		Destination: &config.App.Flags.RateLimitDelay,
	},

	&cli.Uint64Flag{
		Name:        "crawl-time-limit",
		Value:       0,
		Usage:       "Number of seconds until the crawl will automatically set itself into the finished state.",
		Destination: &config.App.Flags.CrawlTimeLimit,
	},

	&cli.Uint64Flag{
		Name:        "crawl-max-time-limit",
		Value:       0,
		Usage:       "Number of seconds until the crawl will automatically panic itself. Default to crawl-time-limit + (crawl-time-limit / 10)",
		Destination: &config.App.Flags.MaxCrawlTimeLimit,
	},
	&cli.Uint64Flag{
		Name:        "min-space-required",
		Aliases:     []string{"msr"},
		Value:       20,
		Usage:       "Minimum space (GB) required to start crawl",
		Destination: &config.App.Flags.MinSpaceRequired,
	},
=======
var cfg *config.Config

var rootCmd = &cobra.Command{
	Use:   "Zeno",
	Short: "State-of-the-art web crawler 🔱",
	Long: `Zeno is a web crawler designed to operate wide crawls or to simply archive one web page.
Zeno's key concepts are: portability, performance, simplicity ; with an emphasis on performance.

Authors:
  Corentin Barreau <corentin@archive.org>
  Jake LaFountain <jakelf@archive.org>
  Thomas Foubert <thomas@archive.org>
`,
	PersistentPreRunE: func(cmd *cobra.Command, args []string) error {
		// Initialize config here, after cobra has parsed command line flags
		config.BindFlags(cmd.Flags())
		if err := config.InitConfig(); err != nil {
			return fmt.Errorf("error initializing config: %s", err)
		}
>>>>>>> a179d786

		cfg = config.GetConfig()
		return nil
	},
	Run: func(cmd *cobra.Command, args []string) {
		cmd.Help()
	},
}

// Run the root command
func Run() error {
	rootCmd.CompletionOptions.DisableDefaultCmd = true

	// Define flags and configuration settings
	rootCmd.PersistentFlags().String("log-level", "info", "stdout log level (debug, info, warn, error)")
	rootCmd.PersistentFlags().String("config-file", "", "config file (default is $HOME/zeno-config.yaml)")
	rootCmd.PersistentFlags().Bool("no-stdout-log", false, "disable stdout logging.")
	rootCmd.PersistentFlags().Bool("consul-config", false, "Use this flag to enable consul config support")
	rootCmd.PersistentFlags().String("consul-address", "", "The consul address used to retreive config")
	rootCmd.PersistentFlags().String("consul-path", "", "The full Consul K/V path where the config is stored")
	rootCmd.PersistentFlags().String("consul-user", "", "The Consul user used to retreive config")
	rootCmd.PersistentFlags().String("consul-password", "", "The Consul password used to retreive config")

	// Add get subcommands
	getCmd := getCMDs()
	rootCmd.AddCommand(getCmd)

	return rootCmd.Execute()
}<|MERGE_RESOLUTION|>--- conflicted
+++ resolved
@@ -7,171 +7,6 @@
 	"github.com/spf13/cobra"
 )
 
-<<<<<<< HEAD
-var GlobalFlags = []cli.Flag{
-	&cli.StringFlag{
-		Name:        "user-agent",
-		Value:       "Zeno",
-		Usage:       "User agent to use when requesting URLs.",
-		Destination: &config.App.Flags.UserAgent,
-	},
-	&cli.StringFlag{
-		Name:        "job",
-		Value:       "",
-		Usage:       "Job name to use, will determine the path for the persistent queue, seencheck database, and WARC files.",
-		Destination: &config.App.Flags.Job,
-	},
-	&cli.Uint64Flag{
-		Name:        "workers",
-		Aliases:     []string{"w"},
-		Value:       1,
-		Usage:       "Number of concurrent workers to run.",
-		Destination: &config.App.Flags.Workers,
-	},
-	&cli.Uint64Flag{
-		Name:        "max-concurrent-assets",
-		Aliases:     []string{"ca"},
-		Value:       8,
-		Usage:       "Max number of concurrent assets to fetch PER worker. E.g. if you have 100 workers and this setting at 8, Zeno could do up to 800 concurrent requests at any time.",
-		Destination: &config.App.Flags.MaxConcurrentAssets,
-	},
-	&cli.Uint64Flag{
-		Name:        "max-hops",
-		Aliases:     []string{"hops"},
-		Value:       0,
-		Usage:       "Maximum number of hops to execute.",
-		Destination: &config.App.Flags.MaxHops,
-	},
-	&cli.StringFlag{
-		Name:        "cookies",
-		Usage:       "File containing cookies that will be used for requests.",
-		Destination: &config.App.Flags.CookieFile,
-	},
-	&cli.BoolFlag{
-		Name:        "keep-cookies",
-		Usage:       "Keep a global cookie jar",
-		Destination: &config.App.Flags.KeepCookies,
-	},
-	&cli.BoolFlag{
-		Name:        "headless",
-		Usage:       "Use headless browsers instead of standard GET requests.",
-		Destination: &config.App.Flags.Headless,
-	},
-	&cli.BoolFlag{
-		Name:        "local-seencheck",
-		Usage:       "Simple local seencheck to avoid re-crawling of URIs.",
-		Destination: &config.App.Flags.Seencheck,
-	},
-	&cli.BoolFlag{
-		Name:        "json",
-		Usage:       "Output logs in JSON",
-		Destination: &config.App.Flags.JSON,
-	},
-	&cli.BoolFlag{
-		Name:        "debug",
-		Destination: &config.App.Flags.Debug,
-	},
-	&cli.BoolFlag{
-		Name:        "live-stats",
-		Destination: &config.App.Flags.LiveStats,
-	},
-
-	&cli.BoolFlag{
-		Name:        "api",
-		Destination: &config.App.Flags.API,
-	},
-	&cli.StringFlag{
-		Name:        "api-port",
-		Value:       "9443",
-		Usage:       "Port to listen on for the API.",
-		Destination: &config.App.Flags.APIPort,
-	},
-
-	&cli.StringFlag{
-		Name:        "prometheus-prefix",
-		Destination: &config.App.Flags.PrometheusPrefix,
-		Usage:       "String used as a prefix for the exported Prometheus metrics.",
-		Value:       "zeno:",
-	},
-
-	&cli.Uint64Flag{
-		Name:        "max-redirect",
-		Value:       20,
-		Usage:       "Specifies the maximum number of redirections to follow for a resource.",
-		Destination: &config.App.Flags.MaxRedirect,
-	},
-	&cli.Uint64Flag{
-		Name:        "max-retry",
-		Value:       20,
-		Usage:       "Number of retry if error happen when executing HTTP request.",
-		Destination: &config.App.Flags.MaxRetry,
-	},
-	&cli.Uint64Flag{
-		Name:        "http-timeout",
-		Value:       30,
-		Usage:       "Number of seconds to wait before timing out a request.",
-		Destination: &config.App.Flags.HTTPTimeout,
-	},
-	&cli.BoolFlag{
-		Name:        "domains-crawl",
-		Usage:       "If this is turned on, seeds will be treated as domains to crawl, therefore same-domain outlinks will be added to the queue as hop=0.",
-		Destination: &config.App.Flags.DomainsCrawl,
-	},
-	&cli.StringSliceFlag{
-		Name:        "disable-html-tag",
-		Usage:       "Specify HTML tag to not extract assets from",
-		Destination: &config.App.Flags.DisabledHTMLTags,
-	},
-	&cli.BoolFlag{
-		Name:        "capture-alternate-pages",
-		Value:       false,
-		Usage:       "If turned on, <link> HTML tags with \"alternate\" values for their \"rel\" attribute will be archived.",
-		Destination: &config.App.Flags.CaptureAlternatePages,
-	},
-	&cli.StringSliceFlag{
-		Name:        "exclude-host",
-		Usage:       "Exclude a specific host from the crawl, note that it will not exclude the domain if it is encountered as an asset for another web page.",
-		Destination: &config.App.Flags.ExcludedHosts,
-	},
-	&cli.StringSliceFlag{
-		Name:        "include-host",
-		Usage:       "Only crawl specific hosts, note that it will not include the domain if it is encountered as an asset for another web page.",
-		Destination: &config.App.Flags.IncludedHosts,
-	},
-	&cli.Uint64Flag{
-		Name:        "max-concurrent-per-domain",
-		Value:       16,
-		Usage:       "Maximum number of concurrent requests per domain.",
-		Destination: &config.App.Flags.MaxConcurrentRequestsPerDomain,
-	},
-	&cli.Uint64Flag{
-		Name:        "concurrent-sleep-length",
-		Value:       500,
-		Usage:       "Number of milliseconds to sleep when max concurrency per domain is reached.",
-		Destination: &config.App.Flags.RateLimitDelay,
-	},
-
-	&cli.Uint64Flag{
-		Name:        "crawl-time-limit",
-		Value:       0,
-		Usage:       "Number of seconds until the crawl will automatically set itself into the finished state.",
-		Destination: &config.App.Flags.CrawlTimeLimit,
-	},
-
-	&cli.Uint64Flag{
-		Name:        "crawl-max-time-limit",
-		Value:       0,
-		Usage:       "Number of seconds until the crawl will automatically panic itself. Default to crawl-time-limit + (crawl-time-limit / 10)",
-		Destination: &config.App.Flags.MaxCrawlTimeLimit,
-	},
-	&cli.Uint64Flag{
-		Name:        "min-space-required",
-		Aliases:     []string{"msr"},
-		Value:       20,
-		Usage:       "Minimum space (GB) required to start crawl",
-		Destination: &config.App.Flags.MinSpaceRequired,
-	},
-=======
 var cfg *config.Config
 
 var rootCmd = &cobra.Command{
@@ -191,7 +26,6 @@
 		if err := config.InitConfig(); err != nil {
 			return fmt.Errorf("error initializing config: %s", err)
 		}
->>>>>>> a179d786
 
 		cfg = config.GetConfig()
 		return nil

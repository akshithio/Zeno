// Package crawl handles all the crawling logic for Zeno
package crawl

import (
<<<<<<< HEAD
	"fmt"
	"path"
=======
>>>>>>> ed7728d9
	"sync"
	"time"

	"git.archive.org/wb/gocrawlhq"
	"github.com/CorentinB/warc"
	"github.com/internetarchive/Zeno/internal/pkg/queue"
	"github.com/internetarchive/Zeno/internal/pkg/seencheck"
	"github.com/internetarchive/Zeno/internal/pkg/utils"
	"github.com/prometheus/client_golang/prometheus"
	"github.com/telanflow/cookiejar"
	"mvdan.cc/xurls/v2"
)

// PrometheusMetrics define all the metrics exposed by the Prometheus exporter
type PrometheusMetrics struct {
	Prefix        string
	DownloadedURI prometheus.Counter
}

// Start fire up the crawling process
func (c *Crawl) Start() (err error) {
	c.StartTime = time.Now()
	c.Paused = new(utils.TAtomBool)
	c.Finished = new(utils.TAtomBool)
	c.HQChannelsWg = new(sync.WaitGroup)
	regexOutlinks = xurls.Relaxed()

	// Setup the --crawl-time-limit clock
	if c.CrawlTimeLimit != 0 {
		go func() {
			time.Sleep(time.Second * time.Duration(c.CrawlTimeLimit))
			c.Log.Info("Crawl time limit reached: attempting to finish the crawl.")
			go c.finish()
			time.Sleep((time.Duration(c.MaxCrawlTimeLimit) * time.Second) - (time.Duration(c.CrawlTimeLimit) * time.Second))
			c.Log.Fatal("Max crawl time limit reached, exiting..")
		}()
	}

	// Start the background process that will handle os signals
	// to exit Zeno, like CTRL+C
	go c.setupCloseHandler()

	// Initialize the queue & seencheck
	c.Log.Info("Initializing queue and seencheck..")
	c.Queue, err = queue.NewPersistentGroupedQueue(path.Join(c.JobPath, "queue"))
	if err != nil {
		c.Log.Fatal("unable to init queue", "error", err)
	}

<<<<<<< HEAD
	c.Seencheck, err = seencheck.New(c.JobPath)
	if err != nil {
		c.Log.Fatal("unable to init seencheck", "error", err)
	}
=======
	c.Frontier.Init(c.JobPath, frontierLoggingChan, int(c.Workers.Count), c.Seencheck)
	c.Frontier.Load()
	c.Frontier.Start()
>>>>>>> ed7728d9

	// Start the background process that will periodically check if the disk
	// have enough free space, and potentially pause the crawl if it doesn't
	go c.handleCrawlPause()

	// Initialize WARC writer
	c.Log.Info("Initializing WARC writer..")

	// Init WARC rotator settings
	rotatorSettings := c.initWARCRotatorSettings()

	dedupeOptions := warc.DedupeOptions{LocalDedupe: !c.DisableLocalDedupe, SizeThreshold: c.WARCDedupSize}
	if c.CDXDedupeServer != "" {
		dedupeOptions = warc.DedupeOptions{LocalDedupe: !c.DisableLocalDedupe, CDXDedupe: true, CDXURL: c.CDXDedupeServer, CDXCookie: c.WARCCustomCookie, SizeThreshold: c.WARCDedupSize}
	}

	// Init the HTTP client responsible for recording HTTP(s) requests / responses
	HTTPClientSettings := warc.HTTPClientSettings{
		RotatorSettings:     rotatorSettings,
		DedupeOptions:       dedupeOptions,
		DecompressBody:      true,
		SkipHTTPStatusCodes: []int{429},
		VerifyCerts:         c.CertValidation,
		TempDir:             c.WARCTempDir,
		FullOnDisk:          c.WARCFullOnDisk,
		RandomLocalIP:       c.RandomLocalIP,
	}

	c.Client, err = warc.NewWARCWritingHTTPClient(HTTPClientSettings)
	if err != nil {
		c.Log.Fatal("Unable to init WARC writing HTTP client", "error", err)
	}

	go func() {
		for err := range c.Client.ErrChan {
			c.Log.WithFields(c.genLogFields(err, nil, nil)).Error("WARC HTTP client error")
		}
	}()

	c.Client.Timeout = time.Duration(c.HTTPTimeout) * time.Second
	c.Log.Info("HTTP client timeout set", "timeout", c.HTTPTimeout)

	if c.Proxy != "" {
		proxyHTTPClientSettings := HTTPClientSettings
		proxyHTTPClientSettings.Proxy = c.Proxy

		c.ClientProxied, err = warc.NewWARCWritingHTTPClient(proxyHTTPClientSettings)
		if err != nil {
			c.Log.Fatal("unable to init WARC writing (proxy) HTTP client")
		}

		go func() {
			for err := range c.ClientProxied.ErrChan {
				c.Log.WithFields(c.genLogFields(err, nil, nil)).Error("WARC HTTP client error")
			}
		}()
	}

	c.Log.Info("WARC writer initialized")

	// TODO: re-implement host limitation
	// Process responsible for slowing or pausing the crawl
	// when the WARC writing queue gets too big
	// go c.crawlSpeedLimiter()

	if c.API {
		go c.startAPI()
	}

	// Parse input cookie file if specified
	if c.CookieFile != "" {
		cookieJar, err := cookiejar.NewFileJar(c.CookieFile, nil)
		if err != nil {
			c.Log.WithFields(c.genLogFields(err, nil, nil)).Fatal("unable to parse cookie file")
		}

		c.Client.Jar = cookieJar
	}

	// Start the workers pool by building all the workers and starting them
	// Also starts all the background processes that will handle the workers
	c.Workers.Start()

	// Start the process responsible for printing live stats on the standard output
	if c.LiveStats {
		go c.printLiveStats()
	}

	// If crawl HQ parameters are specified, then we start the background
	// processes responsible for pulling and pushing seeds from and to HQ
	if c.UseHQ {
		c.HQClient, err = gocrawlhq.Init(c.HQKey, c.HQSecret, c.HQProject, c.HQAddress)
		if err != nil {
			c.Log.Fatal("unable to init crawl HQ client", "error", err)
		}

<<<<<<< HEAD
		c.HQProducerChannel = make(chan *queue.Item, c.Workers)
		c.HQFinishedChannel = make(chan *queue.Item, c.Workers)
=======
		c.HQProducerChannel = make(chan *frontier.Item, c.Workers.Count)
		c.HQFinishedChannel = make(chan *frontier.Item, c.Workers.Count)
>>>>>>> ed7728d9

		c.HQChannelsWg.Add(2)
		go c.HQConsumer()
		go c.HQProducer()
		go c.HQFinisher()
		go c.HQWebsocket()
	} else {
		// Push the seed list to the queue
		c.Log.Info("Pushing seeds in the local queue..")
		for _, item := range c.SeedList {
			item := item
			c.Queue.Enqueue(&item)
		}
		c.SeedList = nil
		c.Log.Info("All seeds are now in queue, crawling will start")
	}

	// Start the background process that will catch when there
	// is nothing more to crawl
	if !c.UseHQ {
		c.catchFinish()
	} else {
		for {
			time.Sleep(time.Second)
		}
	}

	return
}<|MERGE_RESOLUTION|>--- conflicted
+++ resolved
@@ -2,11 +2,7 @@
 package crawl
 
 import (
-<<<<<<< HEAD
-	"fmt"
 	"path"
-=======
->>>>>>> ed7728d9
 	"sync"
 	"time"
 
@@ -56,16 +52,10 @@
 		c.Log.Fatal("unable to init queue", "error", err)
 	}
 
-<<<<<<< HEAD
 	c.Seencheck, err = seencheck.New(c.JobPath)
 	if err != nil {
 		c.Log.Fatal("unable to init seencheck", "error", err)
 	}
-=======
-	c.Frontier.Init(c.JobPath, frontierLoggingChan, int(c.Workers.Count), c.Seencheck)
-	c.Frontier.Load()
-	c.Frontier.Start()
->>>>>>> ed7728d9
 
 	// Start the background process that will periodically check if the disk
 	// have enough free space, and potentially pause the crawl if it doesn't
@@ -162,13 +152,8 @@
 			c.Log.Fatal("unable to init crawl HQ client", "error", err)
 		}
 
-<<<<<<< HEAD
-		c.HQProducerChannel = make(chan *queue.Item, c.Workers)
-		c.HQFinishedChannel = make(chan *queue.Item, c.Workers)
-=======
-		c.HQProducerChannel = make(chan *frontier.Item, c.Workers.Count)
-		c.HQFinishedChannel = make(chan *frontier.Item, c.Workers.Count)
->>>>>>> ed7728d9
+		c.HQProducerChannel = make(chan *queue.Item, c.Workers.Count)
+		c.HQFinishedChannel = make(chan *queue.Item, c.Workers.Count)
 
 		c.HQChannelsWg.Add(2)
 		go c.HQConsumer()

package crawl

import (
	"log/slog"
	"net/http"
	"path"
	"path/filepath"
	"sync"
	"time"

	"git.archive.org/wb/gocrawlhq"
	"github.com/CorentinB/warc"
	"github.com/google/uuid"
	"github.com/internetarchive/Zeno/config"
	"github.com/internetarchive/Zeno/internal/pkg/log"
	"github.com/internetarchive/Zeno/internal/pkg/queue"
	"github.com/internetarchive/Zeno/internal/pkg/seencheck"
	"github.com/internetarchive/Zeno/internal/pkg/utils"
	"github.com/paulbellamy/ratecounter"
)

// Crawl define the parameters of a crawl process
type Crawl struct {
	*sync.Mutex
	StartTime time.Time
	SeedList  []queue.Item
	Paused    *utils.TAtomBool
	Finished  *utils.TAtomBool
	LiveStats bool

	// Logger
	Log *log.Logger

	// Queue (ex-frontier)
	Queue        *queue.PersistentGroupedQueue
	Seencheck    *seencheck.Seencheck
	UseSeencheck bool

	// Worker pool
	Workers *WorkerPool

	// Crawl settings
	MaxConcurrentAssets            int
	Client                         *warc.CustomHTTPClient
	ClientProxied                  *warc.CustomHTTPClient
	DisabledHTMLTags               []string
	ExcludedHosts                  []string
	IncludedHosts                  []string
	ExcludedStrings                []string
	UserAgent                      string
	Job                            string
	JobPath                        string
	MaxHops                        uint8
	MaxRetry                       uint8
	MaxRedirect                    uint8
	HTTPTimeout                    int
	MaxConcurrentRequestsPerDomain int
	RateLimitDelay                 int
	CrawlTimeLimit                 int
	MaxCrawlTimeLimit              int
	DisableAssetsCapture           bool
	CaptureAlternatePages          bool
	DomainsCrawl                   bool
	Headless                       bool
<<<<<<< HEAD
	Workers                        int
=======
	Seencheck                      bool
>>>>>>> ed7728d9
	RandomLocalIP                  bool
	MinSpaceRequired               int

	// Cookie-related settings
	CookieFile  string
	KeepCookies bool
	CookieJar   http.CookieJar

	// proxy settings
	Proxy       string
	BypassProxy []string

	// API settings
	API               bool
	APIPort           string
	Prometheus        bool
	PrometheusMetrics *PrometheusMetrics

	// Real time statistics
	URIsPerSecond *ratecounter.RateCounter
	ActiveWorkers *ratecounter.Counter
	CrawledSeeds  *ratecounter.Counter
	CrawledAssets *ratecounter.Counter

	// WARC settings
	WARCPrefix         string
	WARCOperator       string
	WARCWriter         chan *warc.RecordBatch
	WARCWriterFinish   chan bool
	WARCTempDir        string
	CDXDedupeServer    string
	WARCFullOnDisk     bool
	WARCPoolSize       int
	WARCDedupSize      int
	DisableLocalDedupe bool
	CertValidation     bool
	WARCCustomCookie   string

	// Crawl HQ settings
	UseHQ                  bool
	HQAddress              string
	HQProject              string
	HQKey                  string
	HQSecret               string
	HQStrategy             string
	HQBatchSize            int
	HQContinuousPull       bool
	HQClient               *gocrawlhq.Client
	HQFinishedChannel      chan *queue.Item
	HQProducerChannel      chan *queue.Item
	HQChannelsWg           *sync.WaitGroup
	HQRateLimitingSendBack bool
}

func GenerateCrawlConfig(config *config.Config) (*Crawl, error) {
	var c = new(Crawl)

	// Ensure that the log file output directory is well parsed
	logfileOutputDir := filepath.Dir(config.LogFileOutputDir)
	if logfileOutputDir == "." && config.LogFileOutputDir != "." {
		logfileOutputDir = filepath.Dir(config.LogFileOutputDir + "/")
	}

	// Logger
	customLoggerConfig := log.Config{
		FileConfig: &log.LogfileConfig{
			Dir:    logfileOutputDir,
			Prefix: "zeno",
		},
		FileLevel:                slog.LevelDebug,
		StdoutEnabled:            !config.NoStdoutLogging,
		StdoutLevel:              slog.LevelInfo,
		RotateLogFile:            true,
		RotateElasticSearchIndex: true,
		ElasticsearchConfig: &log.ElasticsearchConfig{
			Addresses:   config.ElasticSearchURLs,
			Username:    config.ElasticSearchUsername,
			Password:    config.ElasticSearchPassword,
			IndexPrefix: config.ElasticSearchIndexPrefix,
			Level:       slog.LevelDebug,
		},
	}
	if len(config.ElasticSearchURLs) == 0 || (config.ElasticSearchUsername == "" && config.ElasticSearchPassword == "") {
		customLoggerConfig.ElasticsearchConfig = nil
	}

	customLogger, err := log.New(customLoggerConfig)
	if err != nil {
		return nil, err
	}
	c.Log = customLogger

	// Statistics counters
	c.CrawledSeeds = new(ratecounter.Counter)
	c.CrawledAssets = new(ratecounter.Counter)
	c.ActiveWorkers = new(ratecounter.Counter)
	c.URIsPerSecond = ratecounter.NewRateCounter(1 * time.Second)

	c.LiveStats = config.LiveStats

	// If the job name isn't specified, we generate a random name
	if config.Job == "" {
		if config.HQProject != "" {
			c.Job = config.HQProject
		} else {
			UUID, err := uuid.NewUUID()
			if err != nil {
				c.Log.Error("cmd/utils.go:InitCrawlWithCMD():uuid.NewUUID()", "error", err)
				return nil, err
			}

			c.Job = UUID.String()
		}
	} else {
		c.Job = config.Job
	}

	c.JobPath = path.Join("jobs", config.Job)

	c.Workers = NewPool(uint(config.WorkersCount), time.Second*60, c)

	c.UseSeencheck = config.LocalSeencheck
	c.HTTPTimeout = config.HTTPTimeout
	c.MaxConcurrentRequestsPerDomain = config.MaxConcurrentRequestsPerDomain
	c.RateLimitDelay = config.ConcurrentSleepLength
	c.CrawlTimeLimit = config.CrawlTimeLimit

	// Defaults --max-crawl-time-limit to 10% more than --crawl-time-limit
	if config.CrawlMaxTimeLimit == 0 && config.CrawlTimeLimit != 0 {
		c.MaxCrawlTimeLimit = config.CrawlTimeLimit + (config.CrawlTimeLimit / 10)
	} else {
		c.MaxCrawlTimeLimit = config.CrawlMaxTimeLimit
	}

	c.MaxRetry = config.MaxRetry
	c.MaxRedirect = config.MaxRedirect
	c.MaxHops = config.MaxHops
	c.DomainsCrawl = config.DomainsCrawl
	c.DisableAssetsCapture = config.DisableAssetsCapture
	c.DisabledHTMLTags = config.DisableHTMLTag
	c.ExcludedHosts = config.ExcludeHosts
	c.IncludedHosts = config.IncludeHosts
	c.CaptureAlternatePages = config.CaptureAlternatePages
	c.ExcludedStrings = config.ExcludeString

	c.MinSpaceRequired = config.MinSpaceRequired

	// WARC settings
	c.WARCPrefix = config.WARCPrefix
	c.WARCOperator = config.WARCOperator

	if config.WARCTempDir != "" {
		c.WARCTempDir = config.WARCTempDir
	} else {
		c.WARCTempDir = path.Join(c.JobPath, "temp")
	}

	c.CDXDedupeServer = config.CDXDedupeServer
	c.DisableLocalDedupe = config.DisableLocalDedupe
	c.CertValidation = config.CertValidation
	c.WARCFullOnDisk = config.WARCOnDisk
	c.WARCPoolSize = config.WARCPoolSize
	c.WARCDedupSize = config.WARCDedupeSize
	c.WARCCustomCookie = config.CDXCookie

	c.API = config.API
	c.APIPort = config.APIPort

	// If Prometheus is specified, then we make sure
	// c.API is true
	c.Prometheus = config.Prometheus
	if c.Prometheus {
		c.API = true
		c.PrometheusMetrics = &PrometheusMetrics{}
		c.PrometheusMetrics.Prefix = config.PrometheusPrefix
	}

	if config.UserAgent != "Zeno" {
		c.UserAgent = config.UserAgent
	} else {
		version := utils.GetVersion()
		c.UserAgent = "Mozilla/5.0 (compatible; archive.org_bot +http://archive.org/details/archive.org_bot) Zeno/" + version.Version[:7] + " warc/" + version.WarcVersion
	}
	c.Headless = config.Headless

	c.CookieFile = config.Cookies
	c.KeepCookies = config.KeepCookies

	// Proxy settings
	c.Proxy = config.Proxy
	c.BypassProxy = config.DomainsBypassProxy

	// Crawl HQ settings
	c.UseHQ = config.HQ
	c.HQProject = config.HQProject
	c.HQAddress = config.HQAddress
	c.HQKey = config.HQKey
	c.HQSecret = config.HQSecret
	c.HQStrategy = config.HQStrategy
	c.HQBatchSize = int(config.HQBatchSize)
	c.HQContinuousPull = config.HQContinuousPull
	c.HQRateLimitingSendBack = config.HQRateLimitSendBack

	return c, nil
}<|MERGE_RESOLUTION|>--- conflicted
+++ resolved
@@ -62,11 +62,6 @@
 	CaptureAlternatePages          bool
 	DomainsCrawl                   bool
 	Headless                       bool
-<<<<<<< HEAD
-	Workers                        int
-=======
-	Seencheck                      bool
->>>>>>> ed7728d9
 	RandomLocalIP                  bool
 	MinSpaceRequired               int
 

package config

<<<<<<< HEAD
import "github.com/urfave/cli/v2"

type Flags struct {
	UserAgent           string
	Job                 string
	Workers             uint64
	MaxConcurrentAssets uint64
	MaxHops             uint64
	Headless            bool
	Seencheck           bool
	JSON                bool
	LiveStats           bool
	Debug               bool
	MinSpaceRequired    uint64

	DisabledHTMLTags               cli.StringSlice
	ExcludedHosts                  cli.StringSlice
	IncludedHosts                  cli.StringSlice
	DomainsCrawl                   bool
	CaptureAlternatePages          bool
	HTTPTimeout                    uint64
	MaxRedirect                    uint64
	MaxRetry                       uint64
	MaxConcurrentRequestsPerDomain uint64
	RateLimitDelay                 uint64
	CrawlTimeLimit                 uint64
	MaxCrawlTimeLimit              uint64
	RandomLocalIP                  bool

	Proxy       string
	BypassProxy cli.StringSlice

	CookieFile  string
	KeepCookies bool

	API              bool
	APIPort          string
	PrometheusPrefix string

	WARCPrefix       string
	WARCOperator     string
	WARCPoolSize     int
	WARCDedupSize    int
	WARCFullOnDisk   bool
	WARCTempDir      string
	WARCCustomCookie string

	UseHQ                  bool
	HQBatchSize            int64
	HQAddress              string
	HQProject              string
	HQKey                  string
	HQSecret               string
	HQStrategy             string
	HQContinuousPull       bool
	HQRateLimitingSendBack bool

	CDXDedupeServer      string
	DisableLocalDedupe   bool
	DisableAssetsCapture bool
	CertValidation       bool

	ElasticSearchURLs        string
	ElasticSearchUsername    string
	ElasticSearchPassword    string
	ElasticSearchIndexPrefix string
	ExcludedStrings          cli.StringSlice
	LogFileOutputDir         string
=======
import (
	"fmt"
	"net/url"
	"os"
	"path/filepath"
	"strings"
	"sync"

	"github.com/spf13/pflag"
	"github.com/spf13/viper"
)

// Config holds all configuration for our program
type Config struct {
	LogLevel                       string   `mapstructure:"log-level"`
	UserAgent                      string   `mapstructure:"user-agent"`
	Job                            string   `mapstructure:"job"`
	Cookies                        string   `mapstructure:"cookies"`
	APIPort                        string   `mapstructure:"api-port"`
	PrometheusPrefix               string   `mapstructure:"prometheus-prefix"`
	Proxy                          string   `mapstructure:"proxy"`
	WARCPrefix                     string   `mapstructure:"warc-prefix"`
	WARCOperator                   string   `mapstructure:"warc-operator"`
	CDXDedupeServer                string   `mapstructure:"warc-cdx-dedupe-server"`
	WARCTempDir                    string   `mapstructure:"warc-temp-dir"`
	CDXCookie                      string   `mapstructure:"cdx-cookie"`
	HQAddress                      string   `mapstructure:"hq-address"`
	HQKey                          string   `mapstructure:"hq-key"`
	HQSecret                       string   `mapstructure:"hq-secret"`
	HQProject                      string   `mapstructure:"hq-project"`
	HQStrategy                     string   `mapstructure:"hq-strategy"`
	LogFileOutputDir               string   `mapstructure:"log-file-output-dir"`
	ElasticSearchUsername          string   `mapstructure:"es-user"`
	ElasticSearchPassword          string   `mapstructure:"es-password"`
	ElasticSearchIndexPrefix       string   `mapstructure:"es-index-prefix"`
	DisableHTMLTag                 []string `mapstructure:"disable-html-tag"`
	ExcludeHosts                   []string `mapstructure:"exclude-host"`
	IncludeHosts                   []string `mapstructure:"include-host"`
	ExcludeString                  []string `mapstructure:"exclude-string"`
	DomainsBypassProxy             []string `mapstructure:"bypass-proxy"`
	ElasticSearchURLs              []string `mapstructure:"es-url"`
	WorkersCount                   int      `mapstructure:"workers"`
	MaxConcurrentAssets            int      `mapstructure:"max-concurrent-assets"`
	MaxHops                        uint     `mapstructure:"max-hops"`
	MaxRedirect                    int      `mapstructure:"max-redirect"`
	MaxRetry                       int      `mapstructure:"max-retry"`
	HTTPTimeout                    int      `mapstructure:"http-timeout"`
	MaxConcurrentRequestsPerDomain int      `mapstructure:"max-concurrent-per-domain"`
	ConcurrentSleepLength          int      `mapstructure:"concurrent-sleep-length"`
	CrawlTimeLimit                 int      `mapstructure:"crawl-time-limit"`
	CrawlMaxTimeLimit              int      `mapstructure:"crawl-max-time-limit"`
	MinSpaceRequired               int      `mapstructure:"min-space-required"`
	WARCPoolSize                   int      `mapstructure:"warc-pool-size"`
	WARCDedupeSize                 int      `mapstructure:"warc-dedupe-size"`
	HQBatchSize                    int64    `mapstructure:"hq-batch-size"`
	KeepCookies                    bool     `mapstructure:"keep-cookies"`
	Headless                       bool     `mapstructure:"headless"`
	LocalSeencheck                 bool     `mapstructure:"local-seencheck"`
	JSON                           bool     `mapstructure:"json"`
	Debug                          bool     `mapstructure:"debug"`
	LiveStats                      bool     `mapstructure:"live-stats"`
	API                            bool     `mapstructure:"api"`
	Prometheus                     bool     `mapstructure:"prometheus"`
	DomainsCrawl                   bool     `mapstructure:"domains-crawl"`
	CaptureAlternatePages          bool     `mapstructure:"capture-alternate-pages"`
	RandomLocalIP                  bool     `mapstructure:"random-local-ip"`
	WARCOnDisk                     bool     `mapstructure:"warc-on-disk"`
	DisableLocalDedupe             bool     `mapstructure:"disable-local-dedupe"`
	CertValidation                 bool     `mapstructure:"cert-validation"`
	DisableAssetsCapture           bool     `mapstructure:"disable-assets-capture"`
	HQ                             bool     // Special field to check if HQ is enabled depending on the command called
	HQContinuousPull               bool     `mapstructure:"hq-continuous-pull"`
	HQRateLimitSendBack            bool     `mapstructure:"hq-rate-limiting-send-back"`
	NoStdoutLogging                bool     `mapstructure:"no-stdout-log"`
}

var (
	config *Config
	once   sync.Once
)

// InitConfig initializes the configuration
// Flags -> Env -> Config file -> Consul config
// Latest has precedence over the rest
func InitConfig() error {
	var err error
	once.Do(func() {
		config = &Config{}

		// Check if a config file is provided via flag
		if configFile := viper.GetString("config-file"); configFile != "" {
			viper.SetConfigFile(configFile)
		} else {
			home, err := os.UserHomeDir()
			if err != nil {
				fmt.Println(err)
				os.Exit(1)
			}

			viper.AddConfigPath(home)
			viper.SetConfigType("yaml")
			viper.SetConfigName("zeno-config")
		}

		viper.SetEnvPrefix("ZENO")
		replacer := strings.NewReplacer("-", "_", ".", "_")
		viper.SetEnvKeyReplacer(replacer)
		viper.AutomaticEnv()

		if err = viper.ReadInConfig(); err == nil {
			fmt.Println("Using config file:", viper.ConfigFileUsed())
		}

		if viper.GetBool("consul-config") && viper.GetString("consul-address") != "" {
			var consulAddress *url.URL
			consulAddress, err = url.Parse(viper.GetString("consul-address"))
			if err != nil {
				return
			}

			consulPath, consulFile := filepath.Split(viper.GetString("consul-path"))
			viper.AddRemoteProvider("consul", consulAddress.String(), consulPath)
			viper.SetConfigType(filepath.Ext(consulFile))
			viper.SetConfigName(strings.TrimSuffix(consulFile, filepath.Ext(consulFile)))

			if err = viper.ReadInConfig(); err == nil {
				fmt.Println("Using config file:", viper.ConfigFileUsed())
			}
		}

		// This function is used to bring logic to the flags when needed (e.g. live-stats)
		handleFlagsEdgeCases()

		// This function is used to handle flags aliases (e.g. hops -> max-hops)
		handleFlagsAliases()

		// Unmarshal the config into the Config struct
		err = viper.Unmarshal(config)
	})
	return err
}

// BindFlags binds the flags to the viper configuration
// This is needed because viper doesn't support same flag name accross multiple commands
// Details here: https://github.com/spf13/viper/issues/375#issuecomment-794668149
func BindFlags(flagSet *pflag.FlagSet) {
	flagSet.VisitAll(func(flag *pflag.Flag) {
		viper.BindPFlag(flag.Name, flag)
	})
>>>>>>> a179d786
}

// GetConfig returns the config struct
func GetConfig() *Config {
	cfg := config
	if cfg == nil {
		panic("Config not initialized. Call InitConfig() before accessing the config.")
	}
	return cfg
}

func handleFlagsEdgeCases() {
	if viper.GetBool("live-stats") {
		// If live-stats is true, set no-stdout-log to true
		viper.Set("no-stdout-log", true)
	}

	if viper.GetBool("prometheus") {
		// If prometheus is true, set no-stdout-log to true
		viper.Set("api", true)
	}
}

func handleFlagsAliases() {
	// For each flag we want to alias, we check if the original flag is at default and if the alias is not
	// If so, we set the original flag to the value of the alias

	if viper.GetUint("hops") != 0 && viper.GetUint("max-hops") == 0 {
		viper.Set("max-hops", viper.GetUint("hops"))
	}

	if viper.GetInt("ca") != 8 && viper.GetInt("max-concurrent-assets") == 8 {
		viper.Set("max-concurrent-assets", viper.GetInt("ca"))
	}

	if viper.GetInt("msr") != 20 && viper.GetInt("min-space-required") == 20 {
		viper.Set("min-space-required", viper.GetInt("msr"))
	}
}<|MERGE_RESOLUTION|>--- conflicted
+++ resolved
@@ -1,75 +1,5 @@
 package config
 
-<<<<<<< HEAD
-import "github.com/urfave/cli/v2"
-
-type Flags struct {
-	UserAgent           string
-	Job                 string
-	Workers             uint64
-	MaxConcurrentAssets uint64
-	MaxHops             uint64
-	Headless            bool
-	Seencheck           bool
-	JSON                bool
-	LiveStats           bool
-	Debug               bool
-	MinSpaceRequired    uint64
-
-	DisabledHTMLTags               cli.StringSlice
-	ExcludedHosts                  cli.StringSlice
-	IncludedHosts                  cli.StringSlice
-	DomainsCrawl                   bool
-	CaptureAlternatePages          bool
-	HTTPTimeout                    uint64
-	MaxRedirect                    uint64
-	MaxRetry                       uint64
-	MaxConcurrentRequestsPerDomain uint64
-	RateLimitDelay                 uint64
-	CrawlTimeLimit                 uint64
-	MaxCrawlTimeLimit              uint64
-	RandomLocalIP                  bool
-
-	Proxy       string
-	BypassProxy cli.StringSlice
-
-	CookieFile  string
-	KeepCookies bool
-
-	API              bool
-	APIPort          string
-	PrometheusPrefix string
-
-	WARCPrefix       string
-	WARCOperator     string
-	WARCPoolSize     int
-	WARCDedupSize    int
-	WARCFullOnDisk   bool
-	WARCTempDir      string
-	WARCCustomCookie string
-
-	UseHQ                  bool
-	HQBatchSize            int64
-	HQAddress              string
-	HQProject              string
-	HQKey                  string
-	HQSecret               string
-	HQStrategy             string
-	HQContinuousPull       bool
-	HQRateLimitingSendBack bool
-
-	CDXDedupeServer      string
-	DisableLocalDedupe   bool
-	DisableAssetsCapture bool
-	CertValidation       bool
-
-	ElasticSearchURLs        string
-	ElasticSearchUsername    string
-	ElasticSearchPassword    string
-	ElasticSearchIndexPrefix string
-	ExcludedStrings          cli.StringSlice
-	LogFileOutputDir         string
-=======
 import (
 	"fmt"
 	"net/url"
@@ -219,7 +149,6 @@
 	flagSet.VisitAll(func(flag *pflag.Flag) {
 		viper.BindPFlag(flag.Name, flag)
 	})
->>>>>>> a179d786
 }
 
 // GetConfig returns the config struct

--- conflicted
+++ resolved
@@ -2,11 +2,6 @@
 package crawl
 
 import (
-<<<<<<< HEAD
-	"net/http"
-=======
-	"fmt"
->>>>>>> a179d786
 	"sync"
 	"time"
 
@@ -26,104 +21,6 @@
 	DownloadedURI prometheus.Counter
 }
 
-<<<<<<< HEAD
-// Crawl define the parameters of a crawl process
-type Crawl struct {
-	*sync.Mutex
-	StartTime time.Time
-	SeedList  []frontier.Item
-	Paused    *utils.TAtomBool
-	Finished  *utils.TAtomBool
-	LiveStats bool
-
-	// Logger
-	Log *log.Logger
-
-	// Frontier
-	Frontier *frontier.Frontier
-
-	// Worker pool
-	Workers *WorkerPool
-
-	// Crawl settings
-	MaxConcurrentAssets            int
-	Client                         *warc.CustomHTTPClient
-	ClientProxied                  *warc.CustomHTTPClient
-	DisabledHTMLTags               []string
-	ExcludedHosts                  []string
-	IncludedHosts                  []string
-	ExcludedStrings                []string
-	UserAgent                      string
-	Job                            string
-	JobPath                        string
-	MaxHops                        uint8
-	MaxRetry                       int
-	MaxRedirect                    int
-	HTTPTimeout                    int
-	MaxConcurrentRequestsPerDomain int
-	RateLimitDelay                 int
-	CrawlTimeLimit                 int
-	MaxCrawlTimeLimit              int
-	DisableAssetsCapture           bool
-	CaptureAlternatePages          bool
-	DomainsCrawl                   bool
-	Headless                       bool
-	Seencheck                      bool
-	RandomLocalIP                  bool
-	MinSpaceRequired               int
-
-	// Cookie-related settings
-	CookieFile  string
-	KeepCookies bool
-	CookieJar   http.CookieJar
-
-	// proxy settings
-	Proxy       string
-	BypassProxy []string
-
-	// API settings
-	API               bool
-	APIPort           string
-	PrometheusMetrics *PrometheusMetrics
-
-	// Real time statistics
-	URIsPerSecond *ratecounter.RateCounter
-	ActiveWorkers *ratecounter.Counter
-	CrawledSeeds  *ratecounter.Counter
-	CrawledAssets *ratecounter.Counter
-
-	// WARC settings
-	WARCPrefix         string
-	WARCOperator       string
-	WARCWriter         chan *warc.RecordBatch
-	WARCWriterFinish   chan bool
-	WARCTempDir        string
-	CDXDedupeServer    string
-	WARCFullOnDisk     bool
-	WARCPoolSize       int
-	WARCDedupSize      int
-	DisableLocalDedupe bool
-	CertValidation     bool
-	WARCCustomCookie   string
-
-	// Crawl HQ settings
-	UseHQ                  bool
-	HQAddress              string
-	HQProject              string
-	HQKey                  string
-	HQSecret               string
-	HQStrategy             string
-	HQBatchSize            int
-	HQContinuousPull       bool
-	HQClient               *gocrawlhq.Client
-	HQFinishedChannel      chan *frontier.Item
-	HQProducerChannel      chan *frontier.Item
-	HQChannelsWg           *sync.WaitGroup
-	HQRateLimitingSendBack bool
-}
-
-=======
->>>>>>> a179d786
 // Start fire up the crawling process
 func (c *Crawl) Start() (err error) {
 	c.StartTime = time.Now()

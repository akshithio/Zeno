--- conflicted
+++ resolved
@@ -32,11 +32,7 @@
 		stats.AddRow("", "")
 		stats.AddRow("  - Job:", c.Job)
 		stats.AddRow("  - State:", c.getCrawlState())
-<<<<<<< HEAD
-		stats.AddRow("  - Active workers:", strconv.Itoa(int(c.ActiveWorkers.Value()))+"/"+strconv.Itoa(int(c.Workers)))
-=======
 		stats.AddRow("  - Active workers:", strconv.Itoa(int(c.ActiveWorkers.Value()))+"/"+strconv.Itoa(c.Workers.wpLen()))
->>>>>>> ed7728d9
 		stats.AddRow("  - URI/s:", c.URIsPerSecond.Rate())
 		stats.AddRow("  - Queued:", c.Queue.GetStats().TotalElements)
 		stats.AddRow("  - Crawled total:", crawledSeeds+crawledAssets)
